--- conflicted
+++ resolved
@@ -1,10 +1,4 @@
-<<<<<<< HEAD
-#!/bin/bash
-
-if [ "$1" = "/usr/bin/startdde" ]; then
-=======
 if [ "$1" = "/usr/bin/dde-session" ]; then
->>>>>>> e72ca4db
     if [ -f "$HOME/.dde_env" ]; then
         . "$HOME/.dde_env"
         # Handling configuration migration issues
