package display

import (
	"errors"
	"fmt"
	"io/ioutil"
	"math"
	"os"
	"os/exec"
	"path/filepath"
	"sort"
	"strconv"
	"strings"
	"sync"
	"time"

	"github.com/davecgh/go-spew/spew"
	dbus "github.com/godbus/dbus"
	inputdevices "github.com/linuxdeepin/go-dbus-factory/com.deepin.system.inputdevices"
	x "github.com/linuxdeepin/go-x11-client"
	"github.com/linuxdeepin/go-x11-client/ext/randr"
	"pkg.deepin.io/dde/startdde/display/brightness"
	"pkg.deepin.io/dde/startdde/display/utils"
	gio "pkg.deepin.io/gir/gio-2.0"
	"pkg.deepin.io/lib/dbusutil"
)

const (
	DisplayModeCustom uint8 = iota
	DisplayModeMirror
	DisplayModeExtend
	DisplayModeOnlyOne
	DisplayModeUnknow
)

const (
	// 不调整色温
	ColorTemperatureModeNormal int32 = iota
	// 自动调整色温
	ColorTemperatureModeAuto
	// 手动调整色温
	ColorTemperatureModeManual
)

const (
	gsSchemaDisplay  = "com.deepin.dde.display"
	gsKeyDisplayMode = "display-mode"
	gsKeyBrightness  = "brightness"
	gsKeySetter      = "brightness-setter"
	gsKeyMapOutput   = "map-output"
	//gsKeyPrimary     = "primary"
	gsKeyCustomMode             = "current-custom-mode"
	gsKeyColorTemperatureMode   = "color-temperature-mode"
	gsKeyColorTemperatureManual = "color-temperature-manual"
	customModeDelim             = "+"
	monitorsIdDelimiter         = ","
	defaultTemperatureMode      = ColorTemperatureModeNormal
	defaultTemperatureManual    = 6500

	cmdTouchscreenDialogBin = "/usr/lib/deepin-daemon/dde-touchscreen-dialog"
)

const (
	priorityEDP = iota
	priorityDP
	priorityHDMI
	priorityDVI
	priorityVGA
	priorityOther
)

var (
	monitorPriority = map[string]int{
		"edp":  priorityEDP,
		"dp":   priorityDP,
		"hdmi": priorityHDMI,
		"dvi":  priorityDVI,
		"vga":  priorityVGA,
	}
)

type touchscreenMapValue struct {
	OutputName string
	Auto       bool
}

//go:generate dbusutil-gen -output display_dbusutil.go -import github.com/godbus/dbus,github.com/linuxdeepin/go-x11-client -type Manager,Monitor manager.go monitor.go
//go:generate dbusutil-gen em -type Manager,Monitor
type Manager struct {
	service                  *dbusutil.Service
	sysBus                   *dbus.Conn
	inputDevices             *inputdevices.InputDevices
	xConn                    *x.Conn
	PropsMu                  sync.RWMutex
	config                   Config
	recommendScaleFactor     float64
	modes                    []randr.ModeInfo
	builtinMonitor           *Monitor
	builtinMonitorMu         sync.Mutex
	candidateBuiltinMonitors []*Monitor // 候补的
	monitorMap               map[randr.Output]*Monitor
	monitorMapMu             sync.Mutex
	crtcMap                  map[randr.Crtc]*randr.GetCrtcInfoReply
	crtcMapMu                sync.Mutex
	outputMap                map[randr.Output]*randr.GetOutputInfoReply
	outputMapMu              sync.Mutex
	configTimestamp          x.Timestamp
	settings                 *gio.Settings
	monitorsId               string
	isLaptop                 bool
	modeChanged              bool
	info                     ConnectInfo

	// dbusutil-gen: equal=nil
	Monitors []dbus.ObjectPath
	// dbusutil-gen: equal=nil
	CustomIdList []string
	HasChanged   bool
	DisplayMode  byte
	// dbusutil-gen: equal=nil
	Brightness map[string]float64
	// dbusutil-gen: equal=nil
	Touchscreens dxTouchscreens
	// dbusutil-gen: equal=nil
	TouchMap       map[string]string
	touchscreenMap map[string]touchscreenMapValue

	CurrentCustomId string
	Primary         string
	// dbusutil-gen: equal=nil
	PrimaryRect            x.Rectangle
	ScreenWidth            uint16
	ScreenHeight           uint16
	MaxBacklightBrightness uint32

	// method of adjust color temperature according to time and location
	ColorTemperatureMode int32
	// adjust color temperature by manual adjustment
	ColorTemperatureManual int32
	// 存在gsetting中的色温模式
	gsColorTemperatureMode int32
	// 存在gsetting中的色温值
	gsColorTemperatureManual int32
}

type ModeInfo struct {
	Id     uint32
	name   string
	Width  uint16
	Height uint16
	Rate   float64
}

var _xConn *x.Conn

var _hasRandr1d2 bool // 是否 randr 版本大于等于 1.2

func Init(xConn *x.Conn) {
	_xConn = xConn
	randrVersion, err := randr.QueryVersion(xConn, randr.MajorVersion, randr.MinorVersion).Reply(xConn)
	if err != nil {
		logger.Warning(err)
	} else {
		logger.Debugf("randr version %d.%d", randrVersion.ServerMajorVersion, randrVersion.ServerMinorVersion)
		if randrVersion.ServerMajorVersion > 1 ||
			(randrVersion.ServerMajorVersion == 1 && randrVersion.ServerMinorVersion >= 2) {
			_hasRandr1d2 = true
		}
		logger.Debug("has randr1.2:", _hasRandr1d2)
	}
}

type monitorSizeInfo struct {
	width, height     uint16
	mmWidth, mmHeight uint32
}

func GetRecommendedScaleFactor() float64 {
	if !_hasRandr1d2 {
		return 1
	}
	resources, err := getScreenResources(_xConn)
	if err != nil {
		logger.Warning(err)
		return 1
	}
	cfgTs := resources.ConfigTimestamp

	var monitors []*monitorSizeInfo
	for _, output := range resources.Outputs {
		outputInfo, err := randr.GetOutputInfo(_xConn, output, cfgTs).Reply(_xConn)
		if err != nil {
			logger.Warningf("get output %v info failed: %v", output, err)
			return 1.0
		}
		if outputInfo.Connection != randr.ConnectionConnected {
			continue
		}

		crtcInfo, err := randr.GetCrtcInfo(_xConn, outputInfo.Crtc, cfgTs).Reply(_xConn)
		if err != nil {
			logger.Warningf("get crtc %v info failed: %v", outputInfo.Crtc, err)
			return 1.0
		}
		monitors = append(monitors, &monitorSizeInfo{
			mmWidth:  outputInfo.MmWidth,
			mmHeight: outputInfo.MmHeight,
			width:    crtcInfo.Width,
			height:   crtcInfo.Height,
		})
	}

	if len(monitors) == 0 {
		return 1.0
	}

	minScaleFactor := 3.0
	for _, monitor := range monitors {
		scaleFactor := calcRecommendedScaleFactor(float64(monitor.width), float64(monitor.height),
			float64(monitor.mmWidth), float64(monitor.mmHeight))
		if minScaleFactor > scaleFactor {
			minScaleFactor = scaleFactor
		}
	}
	return minScaleFactor
}

func newManager(service *dbusutil.Service) *Manager {
	m := &Manager{
		service:    service,
		monitorMap: make(map[randr.Output]*Monitor),
	}

	chassis, err := getComputeChassis()
	if err != nil {
		logger.Warning(err)
	}
	if chassis == "laptop" {
		m.isLaptop = true
	}

	m.settings = gio.NewSettings(gsSchemaDisplay)
	m.DisplayMode = uint8(m.settings.GetEnum(gsKeyDisplayMode))
	if m.DisplayMode == DisplayModeUnknow {
		m.DisplayMode = DisplayModeExtend
	}
	m.CurrentCustomId = m.settings.GetString(gsKeyCustomMode)
	m.gsColorTemperatureManual = m.settings.GetInt(gsKeyColorTemperatureManual)
	m.gsColorTemperatureMode = m.settings.GetEnum(gsKeyColorTemperatureMode)
	m.ColorTemperatureManual = defaultTemperatureManual
	m.ColorTemperatureMode = defaultTemperatureMode

	m.xConn = _xConn

	screen := m.xConn.GetDefaultScreen()
	m.ScreenWidth = screen.WidthInPixels
	m.ScreenHeight = screen.HeightInPixels

	if _hasRandr1d2 {
		resources, err := getScreenResources(m.xConn)
		if err == nil {
			m.modes = resources.Modes
			m.configTimestamp = resources.ConfigTimestamp
			err = m.initCrtcMap(resources.Crtcs)
			if err != nil {
				logger.Warning(err)
			}
			err = m.initOutputMap(resources.Outputs)
			if err != nil {
				logger.Warning(err)
			}
		} else {
			logger.Warning(err)
		}

		for output, outputInfo := range m.outputMap {
			err = m.addMonitor(output, outputInfo)
			if err != nil {
				logger.Warning(err)
			}
		}

		m.initBuiltinMonitor()
		m.monitorsId = m.getMonitorsId()
		m.updatePropMonitors()
		m.updateOutputPrimary()

	} else {
		// randr 版本低于 1.2
		screenInfo, err := randr.GetScreenInfo(m.xConn, screen.Root).Reply(m.xConn)
		if err == nil {
			monitor, err := m.addMonitorFallback(screenInfo)
			if err == nil {
				m.updatePropMonitors()
				m.setPropPrimary("Default")
				m.setPropPrimaryRect(x.Rectangle{
					X:      monitor.X,
					Y:      monitor.Y,
					Width:  monitor.Width,
					Height: monitor.Height,
				})
			} else {
				logger.Warning(err)
			}
		} else {
			logger.Warning(err)
		}
	}

	m.setPropMaxBacklightBrightness(uint32(brightness.GetMaxBacklightBrightness()))

	m.sysBus, err = dbus.SystemBus()
	if err != nil {
		logger.Warning(err)
	}

	sigLoop := dbusutil.NewSignalLoop(m.sysBus, 10)
	sigLoop.Start()

	m.inputDevices = inputdevices.NewInputDevices(m.sysBus)
	m.inputDevices.InitSignalExt(sigLoop, true)

	return m
}

// initBuiltinMonitor 初始化内置显示器。
func (m *Manager) initBuiltinMonitor() {
	// 只有笔记本 laptop 才有内置显示器
	if !m.isLaptop {
		return
	}
	// 从配置文件获取内置显示器名称
	builtinMonitorName, err := loadBuiltinMonitorConfig(builtinMonitorConfigFile)
	if err != nil {
		logger.Warning(err)
	}
	monitors := m.getConnectedMonitors()
	if builtinMonitorName != "" {
		for _, monitor := range monitors {
			if monitor.Name == builtinMonitorName {
				m.builtinMonitor = monitor
			}
		}
	}

	// 从配置文件获取的内置显示器还存在，信任配置文件，可以返回了
	if m.builtinMonitor != nil {
		return
	}
	builtinMonitorName = ""

	var rest []*Monitor
	for _, monitor := range monitors {
		name := strings.ToLower(monitor.Name)
		if strings.HasPrefix(name, "vga") {
			// 忽略 vga 开头的
		} else if strings.HasPrefix(name, "edp") {
			// 如果是 edp 开头，直接成为 builtinMonitor
			rest = []*Monitor{monitor}
			break
		} else {
			rest = append(rest, monitor)
		}
	}

	if len(rest) == 1 {
		m.builtinMonitor = rest[0]
		builtinMonitorName = m.builtinMonitor.Name
	} else if len(rest) > 1 {
		// 选择 id 最小的显示器作为内置显示器，这个结果不太准确，但却无可奈何。
		// 不保存 builtinMonitor 到配置文件中，由于 builtinMonitorName 为空，就会清空配置文件。
		m.builtinMonitor = getMinIDMonitor(rest)
		// 把剩余显示器列表 rest 设置到候选内置显示器列表。
		m.candidateBuiltinMonitors = rest
	}

	// 保存内置显示器配置文件
	err = saveBuiltinMonitorConfig(builtinMonitorConfigFile, builtinMonitorName)
	if err != nil {
		logger.Warning("failed to save builtin monitor config:", err)
	}
}

// updateBuiltinMonitorOnDisconnected 在发现显示器断开连接时，更新内置显示器，因为断开的不可能是内置显示器。
// 参数 id 是断开的显示器的 id。
func (m *Manager) updateBuiltinMonitorOnDisconnected(id uint32) {
	m.builtinMonitorMu.Lock()
	defer m.builtinMonitorMu.Unlock()

	if len(m.candidateBuiltinMonitors) < 2 {
		return
	}
	m.candidateBuiltinMonitors = monitorsRemove(m.candidateBuiltinMonitors, id)
	if len(m.candidateBuiltinMonitors) == 1 {
		// 当只剩下一个候补时能自动成为真的 builtin monitor
		m.builtinMonitor = m.candidateBuiltinMonitors[0]
		m.candidateBuiltinMonitors = nil
		// 保存内置显示器配置文件
		err := saveBuiltinMonitorConfig(builtinMonitorConfigFile, m.builtinMonitor.Name)
		if err != nil {
			logger.Warning("failed to save builtin monitor config:", err)
		}
	}
}

// monitorsRemove 删除 monitors 列表中显示器 id 为参数 id 的显示器，返回新列表
func monitorsRemove(monitors []*Monitor, id uint32) []*Monitor {
	var result []*Monitor
	for _, m := range monitors {
		if m.ID != id {
			result = append(result, m)
		}
	}
	return result
}

func (m *Manager) applyDisplayMode(needInitColorTemperature bool) {
	// 对于 randr 版本低于 1.2 时，不做操作
	if !_hasRandr1d2 {
		return
	}
	monitors := m.getConnectedMonitors()
	var err error
	if len(monitors) == 1 {
		// 单屏情况
		screenCfg := m.getScreenConfig()
		config := new(SingleModeConfig)
		if screenCfg.Single != nil {
			// 已有单屏配置
			config = screenCfg.Single
		} else {
			// 没有单屏配置
			config.Monitors = monitors[0].toConfig()
			config.Monitors.Enabled = true
			config.Monitors.Primary = true
			mode := monitors[0].BestMode
			config.Monitors.X = 0
			config.Monitors.Y = 0
			config.Monitors.Width = mode.Width
			config.Monitors.Height = mode.Height
			config.Monitors.RefreshRate = mode.Rate
			config.Monitors.Brightness = 1
			config.ColorTemperatureMode = defaultTemperatureMode
			config.ColorTemperatureManual = defaultTemperatureManual
			config.Monitors.Rotation = randr.RotationRotate0
			screenCfg.Single = config
		}

		// 应用单屏配置
		err = m.applySingleConfigs(config)
		if err != nil {
			logger.Warning("failed to apply configs:", err)
		}
		// 拔插屏幕时需要根据配置文件重置色温
		if needInitColorTemperature {
			m.initColorTemperature()
		}

		err = m.saveConfig()
		if err != nil {
			logger.Warning(err)
		}
		m.syncBrightness()

		return
	}
	// 多屏情况
	switch m.DisplayMode {
	case DisplayModeMirror:
		err = m.switchModeMirror()
	case DisplayModeExtend:
		err = m.switchModeExtend()
	case DisplayModeOnlyOne:
		err = m.switchModeOnlyOne("")
	}

	if err != nil {
		logger.Warning(err)
	}
	// 拔插屏幕时需要根据配置文件重置色温
	if needInitColorTemperature {
		m.initColorTemperature()
	}
	m.syncBrightness()
}

func (m *Manager) init() {
	brightness.InitBacklightHelper()
	m.initBrightness()
	// 在获取屏幕亮度之后再加载配置文件，版本迭代时把上次的亮度值写入配置文件。
	m.config = loadConfig(m)
	// 重启 startdde 读取上一次设置，不需要重置色温。
	m.applyDisplayMode(false)
	m.listenEvent() // 等待 applyDisplayMode 执行完成再开启监听 X 事件
}

// initColorTemperature 初始化色温设置，名字不太好，不在初始化时，也调用了。
func (m *Manager) initColorTemperature() {
	method := m.ColorTemperatureMode
	err := m.setMethodAdjustCCT(method)
	if err != nil {
		logger.Error(err)
		return
	}
}

// calcRecommendedScaleFactor 计算推荐的缩放比
func calcRecommendedScaleFactor(widthPx, heightPx, widthMm, heightMm float64) float64 {
	if widthMm == 0 || heightMm == 0 {
		return 1
	}

	lenPx := math.Hypot(widthPx, heightPx)
	lenMm := math.Hypot(widthMm, heightMm)

	lenPxStd := math.Hypot(1920, 1080)
	lenMmStd := math.Hypot(477, 268)

	const a = 0.00158
	fix := (lenMm - lenMmStd) * (lenPx / lenPxStd) * a
	scaleFactor := (lenPx/lenMm)/(lenPxStd/lenMmStd) + fix

	return toListedScaleFactor(scaleFactor)
}

func toListedScaleFactor(s float64) float64 {
	const (
		min  = 1.0
		max  = 3.0
		step = 0.25
	)
	if s <= min {
		return min
	} else if s >= max {
		return max
	}

	for i := min; i <= max; i += step {
		if i > s {
			ii := i - step
			d1 := s - ii
			d2 := i - s

			if d1 >= d2 {
				return i
			} else {
				return ii
			}
		}
	}
	return max
}

func getScreenResources(xConn *x.Conn) (*randr.GetScreenResourcesReply, error) {
	root := xConn.GetDefaultScreen().Root
	resources, err := randr.GetScreenResources(xConn, root).Reply(xConn)
	return resources, err
}

func (m *Manager) getScreenResourcesCurrent() (*randr.GetScreenResourcesCurrentReply, error) {
	root := m.xConn.GetDefaultScreen().Root
	resources, err := randr.GetScreenResourcesCurrent(m.xConn, root).Reply(m.xConn)
	return resources, err
}

func (m *Manager) initCrtcMap(crtcs []randr.Crtc) error {
	m.crtcMap = make(map[randr.Crtc]*randr.GetCrtcInfoReply)
	for _, crtc := range crtcs {
		crtcInfo, err := m.getCrtcInfo(crtc)
		if err != nil {
			return err
		}
		m.crtcMap[crtc] = crtcInfo
	}
	return nil
}

func (m *Manager) initOutputMap(outputs []randr.Output) error {
	m.outputMap = make(map[randr.Output]*randr.GetOutputInfoReply)
	for _, output := range outputs {
		outputInfo, err := m.getOutputInfo(output)
		if err != nil {
			return err
		}
		m.outputMap[output] = outputInfo
	}
	return nil
}

func (m *Manager) getCrtcInfo(crtc randr.Crtc) (*randr.GetCrtcInfoReply, error) {
	m.PropsMu.RLock()
	cfgTs := m.configTimestamp
	m.PropsMu.RUnlock()

	crtcInfo, err := randr.GetCrtcInfo(m.xConn, crtc, cfgTs).Reply(m.xConn)
	if err != nil {
		return nil, err
	}
	if crtcInfo.Status != randr.StatusSuccess {
		return nil, fmt.Errorf("status is not success, is %v", crtcInfo.Status)
	}
	return crtcInfo, err
}

func (m *Manager) updateCrtcInfo(crtc randr.Crtc) (*randr.GetCrtcInfoReply, error) {
	crtcInfo, err := m.getCrtcInfo(crtc)
	if err != nil {
		return nil, err
	}
	m.crtcMapMu.Lock()
	m.crtcMap[crtc] = crtcInfo
	m.crtcMapMu.Unlock()
	return crtcInfo, nil
}

func (m *Manager) getOutputInfo(output randr.Output) (*randr.GetOutputInfoReply, error) {
	m.PropsMu.RLock()
	cfgTs := m.configTimestamp
	m.PropsMu.RUnlock()

	outputInfo, err := randr.GetOutputInfo(m.xConn, output, cfgTs).Reply(m.xConn)
	if err != nil {
		return nil, err
	}
	if outputInfo.Status != randr.StatusSuccess {
		return nil, fmt.Errorf("status is not success, is %v", outputInfo.Status)
	}
	return outputInfo, err
}

func (m *Manager) updateOutputInfo(output randr.Output) (*randr.GetOutputInfoReply, error) {
	outputInfo, err := m.getOutputInfo(output)
	if err != nil {
		return nil, err
	}
	m.outputMapMu.Lock()
	m.outputMap[output] = outputInfo
	m.outputMapMu.Unlock()
	return outputInfo, nil
}

// getModeInfo 从 Manager.modes 模式列表中找 id 和参数 mode 相同的模式，然后转换类型为 ModeInfo。
func (m *Manager) getModeInfo(mode randr.Mode) ModeInfo {
	if mode == 0 {
		return ModeInfo{}
	}
	for _, modeInfo := range m.modes {
		if modeInfo.Id == uint32(mode) {
			return toModeInfo(modeInfo)
		}
	}
	return ModeInfo{}
}

func (m *Manager) getModeInfos(modes []randr.Mode) []ModeInfo {
	var result []ModeInfo
	for _, mode := range modes {
		modeInfo := m.getModeInfo(mode)
		if modeInfo.Id != 0 {
			result = append(result, modeInfo)
		}
	}
	result = filterModeInfosByRefreshRate(filterModeInfos(result))
	return result
}

func getScreenInfoSize(screenInfo *randr.GetScreenInfoReply) (size randr.ScreenSize, err error) {
	sizeId := screenInfo.SizeID
	if int(sizeId) < len(screenInfo.Sizes) {
		size = screenInfo.Sizes[sizeId]
	} else {
		err = fmt.Errorf("size id out of range: %d %d", sizeId, len(screenInfo.Sizes))
	}
	return
}

func (m *Manager) addMonitorFallback(screenInfo *randr.GetScreenInfoReply) (*Monitor, error) {
	output := randr.Output(1)

	size, err := getScreenInfoSize(screenInfo)
	if err != nil {
		return nil, err
	}

	monitor := &Monitor{
		service:   m.service,
		m:         m,
		ID:        uint32(output),
		Name:      "Default",
		Connected: true,
		MmWidth:   uint32(size.MWidth),
		MmHeight:  uint32(size.MHeight),
		Enabled:   true,
		Width:     size.Width,
		Height:    size.Height,
	}

	err = m.service.Export(monitor.getPath(), monitor)
	if err != nil {
		return nil, err
	}
	m.monitorMapMu.Lock()
	m.monitorMap[output] = monitor
	m.monitorMapMu.Unlock()
	return monitor, nil
}

func (m *Manager) updateMonitorFallback(screenInfo *randr.GetScreenInfoReply) *Monitor {
	output := randr.Output(1)
	m.monitorMapMu.Lock()
	monitor, ok := m.monitorMap[output]
	m.monitorMapMu.Unlock()
	if !ok {
		return nil
	}

	size, err := getScreenInfoSize(screenInfo)
	if err != nil {
		logger.Warning(err)
		return nil
	}

	monitor.setPropWidth(size.Width)
	monitor.setPropHeight(size.Height)
	monitor.setPropMmWidth(uint32(size.MWidth))
	monitor.setPropMmHeight(uint32(size.MHeight))
	return monitor
}

// addMonitor 在 Manager.monitorMap 增加显示器，在 dbus 上导出显示器对象
func (m *Manager) addMonitor(output randr.Output, outputInfo *randr.GetOutputInfoReply) error {
	m.monitorMapMu.Lock()
	_, ok := m.monitorMap[output]
	m.monitorMapMu.Unlock()
	if ok {
		return nil
	}

	m.initConnectInfo()

	connected := outputInfo.Connection == randr.ConnectionConnected
	m.setAndSaveConnectInfo(connected, outputInfo)
	enabled := outputInfo.Crtc != 0
	var err error
	var crtcInfo *randr.GetCrtcInfoReply
	if outputInfo.Crtc != 0 {
		m.crtcMapMu.Lock()
		crtcInfo = m.crtcMap[outputInfo.Crtc]
		m.crtcMapMu.Unlock()

		if crtcInfo == nil {
			crtcInfo, err = m.updateCrtcInfo(outputInfo.Crtc)
			if err != nil {
				logger.Warning(err)
			}
		}
	}

	edid, err := utils.GetOutputEDID(m.xConn, output)
	if err != nil {
		logger.Warning(err)
	}
	manufacturer, model := parseEDID(edid)
	monitor := &Monitor{
		service:      m.service,
		m:            m,
		ID:           uint32(output),
		Name:         outputInfo.Name,
		Connected:    connected,
		MmWidth:      outputInfo.MmWidth,
		MmHeight:     outputInfo.MmHeight,
		Enabled:      enabled,
		crtc:         outputInfo.Crtc,
		uuid:         getOutputUUID(outputInfo.Name, edid),
		Manufacturer: manufacturer,
		Model:        model,
	}

	monitor.Modes = m.getModeInfos(outputInfo.Modes)
	monitor.BestMode = monitor.getBestMode(m, outputInfo)
	monitor.PreferredModes = []ModeInfo{monitor.BestMode}

	if crtcInfo != nil {
		monitor.X = crtcInfo.X
		monitor.Y = crtcInfo.Y
		monitor.Width = crtcInfo.Width
		monitor.Height = crtcInfo.Height

		monitor.Reflects = getReflects(crtcInfo.Rotations)
		monitor.Rotations = getRotations(crtcInfo.Rotations)
		monitor.Rotation, monitor.Reflect = parseCrtcRotation(crtcInfo.Rotation)

		monitor.CurrentMode = m.getModeInfo(crtcInfo.Mode)
		monitor.RefreshRate = monitor.CurrentMode.Rate
	}
	monitor.oldRotation = monitor.Rotation

	err = m.service.Export(monitor.getPath(), monitor)
	if err != nil {
		return err
	}
	m.monitorMapMu.Lock()
	m.monitorMap[output] = monitor
	m.monitorMapMu.Unlock()
	return nil
}

// updateMonitor 根据 outputInfo 中的信息更新 dbus 上的 Monitor 对象的属性
func (m *Manager) updateMonitor(output randr.Output, outputInfo *randr.GetOutputInfoReply) {
	m.monitorMapMu.Lock()
	monitor, ok := m.monitorMap[output]
	m.monitorMapMu.Unlock()
	if !ok {
		err := m.addMonitor(output, outputInfo)
		if err != nil {
			logger.Warning(err)
			return
		}

		return
	}

	connected := outputInfo.Connection == randr.ConnectionConnected
	enabled := outputInfo.Crtc != 0
	var err error
	var crtcInfo *randr.GetCrtcInfoReply
	if outputInfo.Crtc != 0 {
		m.crtcMapMu.Lock()
		crtcInfo = m.crtcMap[outputInfo.Crtc]
		m.crtcMapMu.Unlock()

		if crtcInfo == nil {
			crtcInfo, err = m.updateCrtcInfo(outputInfo.Crtc)
			if err != nil {
				logger.Warning(err)
			}
		}
	}

	var edid []byte
	if connected {
		edid, err = utils.GetOutputEDID(m.xConn, output)
		if err != nil {
			logger.Warning(err)
		}

		m.initConnectInfo()
		m.setAndSaveConnectInfo(connected, outputInfo)
	} else {
		m.info.Connects[outputInfo.Name] = connected
		err := doSaveCache(&m.info, cacheFile)
		if err != nil {
			logger.Warning("doSaveCache failed", err)
		}
		m.updateBuiltinMonitorOnDisconnected(monitor.ID)
	}
	manufacturer, model := parseEDID(edid)
	uuid := getOutputUUID(outputInfo.Name, edid)
	monitor.PropsMu.Lock()
	monitor.uuid = uuid
	monitor.crtc = outputInfo.Crtc
	monitor.setPropManufacturer(manufacturer)
	monitor.setPropModel(model)
	monitor.setPropConnected(connected)
	monitor.setPropEnabled(enabled)
	monitor.setPropModes(m.getModeInfos(outputInfo.Modes))
	monitor.setPropBestMode(monitor.getBestMode(m, outputInfo))
	monitor.setPropPreferredModes([]ModeInfo{monitor.BestMode})
	monitor.setPropMmWidth(outputInfo.MmWidth)
	monitor.setPropMmHeight(outputInfo.MmHeight)
	monitor.PropsMu.Unlock()
	m.updateMonitorCrtcInfo(monitor, crtcInfo)
}

func (m *Manager) updateMonitorCrtcInfo(monitor *Monitor, crtcInfo *randr.GetCrtcInfoReply) {
	if crtcInfo == nil {
		return
	}
	if crtcInfo.Mode != 0 {
		rotation, reflect := parseCrtcRotation(crtcInfo.Rotation)
		monitor.PropsMu.Lock()
		monitor.setPropX(crtcInfo.X)
		monitor.setPropY(crtcInfo.Y)
		monitor.setPropWidth(crtcInfo.Width)
		monitor.setPropHeight(crtcInfo.Height)

		monitor.setPropReflects(getReflects(crtcInfo.Rotations))
		monitor.setPropRotations(getRotations(crtcInfo.Rotations))
		monitor.setPropRotation(rotation)
		monitor.setPropReflect(reflect)

		monitor.setPropCurrentMode(m.getModeInfo(crtcInfo.Mode))
		monitor.setPropRefreshRate(monitor.CurrentMode.Rate)
		monitor.PropsMu.Unlock()
	}
}

func (m *Manager) findFreeCrtc(output randr.Output) randr.Crtc {
	m.crtcMapMu.Lock()
	defer m.crtcMapMu.Unlock()

	for crtc, crtcInfo := range m.crtcMap {
		if len(crtcInfo.Outputs) == 0 && outputSliceContains(crtcInfo.PossibleOutputs, output) {
			return crtc
		}
	}
	return 0
}

func (m *Manager) switchModeMirrorAux() (err error, monitor0 *Monitor) {
	logger.Debug("switch mode mirror")
	monitors := m.getConnectedMonitors()
	commonSizes := getMonitorsCommonSizes(monitors)
	if len(commonSizes) == 0 {
		err = errors.New("not found common size")
		return
	}
	maxSize := getMaxAreaSize(commonSizes)
	for _, monitor := range m.monitorMap {
		if monitor.Connected {
			monitor.enable(true)
			var mode ModeInfo
			mode = getFirstModeBySize(monitor.Modes, maxSize.width, maxSize.height)
			monitor.setMode(mode)
			monitor.setPosition(0, 0)
			monitor.setRotation(randr.RotationRotate0)
			monitor.setReflect(0)
			monitor.setBrightness(1)

		} else {
			monitor.enable(false)
		}
	}

	m.ColorTemperatureMode = defaultTemperatureMode
	m.ColorTemperatureManual = defaultTemperatureManual

	err = m.apply()
	if err != nil {
		return
	}

	monitor0 = m.getDefaultPrimaryMonitor(m.getConnectedMonitors())
	if monitor0 != nil {
		err = m.setOutputPrimary(randr.Output(monitor0.ID))
		if err != nil {
			return
		}
	}
	return
}

func (m *Manager) switchModeMirror() (err error) {
	screenCfg := m.getScreenConfig()
	configs := screenCfg.getModeConfigs(DisplayModeMirror)
	logger.Debug("switchModeMirror")
	if len(configs.Monitors) > 0 {
		err = m.applyConfigs(configs)
		return
	}

	err, monitor0 := m.switchModeMirrorAux()
	if err != nil {
		return
	}

	screenCfg.setModeConfigs(DisplayModeMirror, m.ColorTemperatureMode, m.ColorTemperatureManual, toMonitorConfigs(m.getConnectedMonitors(), monitor0.Name))

	return m.saveConfig()
}

type screenSize struct {
	width    uint16
	height   uint16
	mmWidth  uint32
	mmHeight uint32
}

// getScreenSize1 计算出需要的屏幕尺寸
func (m *Manager) getScreenSize1() screenSize {
	width, height := m.getScreenSize()
	mmWidth := uint32(float64(width) / 3.792)
	mmHeight := uint32(float64(height) / 3.792)
	return screenSize{
		width:    width,
		height:   height,
		mmWidth:  mmWidth,
		mmHeight: mmHeight,
	}
}

func (m *Manager) setScreenSize(ss screenSize) error {
	root := m.xConn.GetDefaultScreen().Root
	err := randr.SetScreenSizeChecked(m.xConn, root, ss.width, ss.height, ss.mmWidth,
		ss.mmHeight).Check(m.xConn)
	logger.Debugf("set screen size %dx%d, mm: %dx%d",
		ss.width, ss.height, ss.mmWidth, ss.mmHeight)
	return err
}

type crtcConfig struct {
	crtc    randr.Crtc
	outputs []randr.Output

	x        int16
	y        int16
	rotation uint16
	mode     randr.Mode
}

func (m *Manager) apply() error {
	logger.Debug("call apply")
	x.GrabServer(m.xConn)
	defer func() {
		err := x.UngrabServerChecked(m.xConn).Check(m.xConn)
		if err != nil {
			logger.Warning(err)
		}
		logger.Debug("apply return")
	}()

	monitorCrtcCfgMap := make(map[randr.Output]crtcConfig)
	// 根据 monitor 的配置，准备 crtc 配置到 monitorCrtcCfgMap
	for output, monitor := range m.monitorMap {
		monitor.dumpInfoForDebug()
		if monitor.Enabled {
			// 启用显示器
			crtc := monitor.crtc
			if crtc == 0 {
				crtc = m.findFreeCrtc(output)
				if crtc == 0 {
					return errors.New("failed to find free crtc")
				}
			}
			monitorCrtcCfgMap[output] = crtcConfig{
				crtc:     crtc,
				x:        monitor.X,
				y:        monitor.Y,
				mode:     randr.Mode(monitor.CurrentMode.Id),
				rotation: monitor.Rotation | monitor.Reflect,
				outputs:  []randr.Output{output},
			}
		} else {
			// 禁用显示器
			if monitor.crtc != 0 {
				// 禁用此 crtc，把它的 outputs 设置为空。
				monitorCrtcCfgMap[output] = crtcConfig{
					crtc:     monitor.crtc,
					rotation: randr.RotationRotate0,
				}
			}
		}
	}

	m.PropsMu.RLock()
	cfgTs := m.configTimestamp
	m.PropsMu.RUnlock()

	// 未来的，apply 之后的屏幕所需尺寸
	screenSize := m.getScreenSize1()
	logger.Debugf("screen size after apply: %+v", screenSize)

	monitors := m.getConnectedMonitors()
	m.crtcMapMu.Lock()
	for crtc, crtcInfo := range m.crtcMap {
		rect := getCrtcRect(crtcInfo)
		logger.Debugf("crtc %v, crtcInfo: %+v", crtc, crtcInfo)

		// 是否考虑临时禁用 crtc
		shouldDisable := false

		if m.modeChanged {
			// 显示模式切换了
			logger.Debugf("should disable crtc %v because of mode changed", crtc)
			shouldDisable = true
		} else if int(rect.X)+int(rect.Width) > int(screenSize.width) ||
			int(rect.Y)+int(rect.Height) > int(screenSize.height) {
			// 当前 crtc 的尺寸超过了未来的屏幕尺寸，必须禁用
			logger.Debugf("should disable crtc %v because of the size of crtc exceeds the size of future screen", crtc)
			shouldDisable = true
		} else {
			monitor := monitors.GetByCrtc(crtc)
			if monitor != nil && monitor.Enabled {
				if rect.X != monitor.X || rect.Y != monitor.Y ||
					rect.Width != monitor.Width || rect.Height != monitor.Height ||
					crtcInfo.Rotation != monitor.Rotation|monitor.Reflect {
					// crtc 的参数将发生改变, 这里的 monitor 包含了 crtc 未来的状态。
					logger.Debugf("should disable crtc %v because of the parameters of crtc changed", crtc)
					shouldDisable = true
				}
			}
		}

		if shouldDisable && len(crtcInfo.Outputs) > 0 {
			logger.Debugf("disable crtc %v, it's outputs: %v", crtc, crtcInfo.Outputs)
			err := m.disableCrtc(crtc, cfgTs)
			if err != nil {
				return err
			}
		}
	}
	m.crtcMapMu.Unlock()
	m.modeChanged = false

	err := m.setScreenSize(screenSize)
	if err != nil {
		return err
	}

	for output, monitor := range m.monitorMap {
		crtcCfg, ok := monitorCrtcCfgMap[output]
		if !ok {
			continue
		}
		err := monitor.applyConfig(crtcCfg)
		if err != nil {
			return err
		}

		outputInfo, err := m.updateOutputInfo(output)
		if err != nil {
			logger.Warning(err)
		}
		if outputInfo.Crtc != 0 {
			_, err = m.updateCrtcInfo(outputInfo.Crtc)
			if err != nil {
				logger.Warning(err)
			}
		}
		m.updateMonitor(output, outputInfo)

		if monitor.Enabled {
			m.PropsMu.Lock()
			value := monitor.Brightness
			if value == 0 {
				value = 1
			}
			m.PropsMu.Unlock()

			go func(mon *Monitor) {
				err = m.setMonitorBrightness(mon, value)
				if err != nil {
					logger.Warningf("failed to set brightness for %s: %v", mon.Name, err)
				}
			}(monitor) // 用局部变量作闭包上值
		}
		err = monitor.emitPropChangedBrightness(monitor.Brightness)
		if err != nil {
			logger.Error("emitPropChangedBrightness failed")
		}
	}
	return nil
}

func (m *Manager) disableCrtc(crtc randr.Crtc, cfgTs x.Timestamp) error {
	setCfg, err := randr.SetCrtcConfig(m.xConn, crtc, 0, cfgTs,
		0, 0, 0, randr.RotationRotate0, nil).Reply(m.xConn)
	if err != nil {
		return err
	}
	if setCfg.Status != randr.SetConfigSuccess {
		return fmt.Errorf("failed to disable crtc %d: %v",
			crtc, getRandrStatusStr(setCfg.Status))
	}
	return nil
}

func (m *Manager) setOutputPrimary(output randr.Output) error {
	logger.Debug("set output primary", output)
	root := m.xConn.GetDefaultScreen().Root
	return randr.SetOutputPrimaryChecked(m.xConn, root, output).Check(m.xConn)
}

func (m *Manager) getOutputPrimary() (randr.Output, error) {
	root := m.xConn.GetDefaultScreen().Root
	reply, err := randr.GetOutputPrimary(m.xConn, root).Reply(m.xConn)
	if err != nil {
		return 0, err
	}
	return reply.Output, nil
}

// 更新属性 Primary 和 PrimaryRect
func (m *Manager) updateOutputPrimary() {
	pOutput, err := m.getOutputPrimary()
	if err != nil {
		logger.Warning(err)
		return
	}

	var newPrimary string
	var newRect x.Rectangle

	if pOutput != 0 {
		m.outputMapMu.Lock()

		for output, outputInfo := range m.outputMap {
			if pOutput != output {
				continue
			}

			newPrimary = outputInfo.Name

			if outputInfo.Crtc == 0 {
				logger.Warning("new primary output crtc is 0")
			} else {
				m.crtcMapMu.Lock()
				crtcInfo := m.crtcMap[outputInfo.Crtc]
				m.crtcMapMu.Unlock()
				if crtcInfo == nil {
					logger.Warning("crtcInfo is nil")
				} else {
					newRect = getCrtcRect(crtcInfo)
				}
			}
			break
		}

		m.outputMapMu.Unlock()
	}

	m.PropsMu.Lock()
	m.setPropPrimary(newPrimary)
	m.setPropPrimaryRect(newRect)
	m.PropsMu.Unlock()

	logger.Debugf("updateOutputPrimary name: %q, rect: %+v", newPrimary, newRect)
}

func (m *Manager) setPrimary(name string) error {
	switch m.DisplayMode {
	case DisplayModeMirror:
		return errors.New("not allow set primary in mirror mode")

	case DisplayModeOnlyOne:
		return m.switchModeOnlyOne(name)

	case DisplayModeExtend:
		screenCfg := m.getScreenConfig()
		configs := screenCfg.getMonitorConfigs(m.DisplayMode)

		var monitor0 *Monitor
		for _, monitor := range m.monitorMap {
			if monitor.Name != name {
				continue
			}

			if !monitor.Connected {
				return errors.New("monitor is not connected")
			}

			monitor0 = monitor
			break
		}

		if monitor0 == nil {
			return errors.New("not found monitor")
		}

		if len(configs) == 0 {
			configs = toMonitorConfigs(m.getConnectedMonitors(), monitor0.Name)
		} else {
			// modify configs
			updateMonitorConfigsName(configs, m.monitorMap)
			setMonitorConfigsPrimary(configs, monitor0.uuid)
		}

		err := m.setOutputPrimary(randr.Output(monitor0.ID))
		if err != nil {
			return err
		}

		screenCfg.setMonitorConfigs(m.DisplayMode, configs)

		err = m.saveConfig()
		if err != nil {
			return err
		}

	default:
		return fmt.Errorf("invalid display mode %v", m.DisplayMode)
	}
	return nil
}

func (m *Manager) switchModeExtend() (err error) {
	logger.Debug("switch mode extend")
	screenCfg := m.getScreenConfig()
	modeConfigs := screenCfg.getModeConfigs(DisplayModeExtend)

	if len(modeConfigs.Monitors) > 0 {
		err = m.applyConfigs(modeConfigs)
		return
	}

	var monitors []*Monitor
	for _, monitor := range m.monitorMap {
		monitors = append(monitors, monitor)
	}
<<<<<<< HEAD

	var xOffset int
	var monitor0 *Monitor
	//先获取主屏
	monitor0 = m.getDefaultPrimaryMonitor(m.getConnectedMonitors())
=======
	screenCfg := m.getScreenConfig()
	configs := screenCfg.getMonitorConfigs(DisplayModeExtend, "")

	var xOffset int
	var monitor0 *Monitor

	//配置文件为nil,设置默认主屏
	if configs == nil {
		monitor0 = m.getDefaultPrimaryMonitor(m.getConnectedMonitors())
	} else { //配置文件不为nil,设置配置文件中的屏为主屏
		cfgPrimary := getMonitorConfigPrimary(configs)
		for _, monitor := range monitors {
			if cfgPrimary.Name == monitor.Name {
				monitor0 = monitor
			}
		}
	}
>>>>>>> f14019b5

	sortMonitorsByPrimaryAndID(monitors, monitor0)

	for _, monitor := range monitors {
		if monitor.Connected {
			monitor.enable(true)
			var mode ModeInfo
<<<<<<< HEAD
			mode = monitor.BestMode
=======
			if cfg != nil {
				mode = monitor.selectMode(cfg.Width, cfg.Height, cfg.RefreshRate)
			} else {
				mode = monitor.BestMode
			}

>>>>>>> f14019b5
			monitor.setMode(mode)

			if xOffset > math.MaxInt16 {
				xOffset = math.MaxInt16
			}
			monitor.setPosition(int16(xOffset), 0)
			monitor.setRotation(randr.RotationRotate0)
			monitor.setReflect(0)
			monitor.setBrightness(1)

			xOffset += int(monitor.Width)
		} else {
			monitor.enable(false)
		}
	}
<<<<<<< HEAD
	m.ColorTemperatureMode = defaultTemperatureMode
	m.ColorTemperatureManual = defaultTemperatureManual
=======
>>>>>>> f14019b5

	err = m.apply()
	if err != nil {
		return
	}

	if monitor0 != nil {
		err = m.setOutputPrimary(randr.Output(monitor0.ID))
		if err != nil {
			logger.Warning("failed to set primary output:", err)
			return
		}

		screenCfg.setModeConfigs(DisplayModeExtend, m.ColorTemperatureMode, m.ColorTemperatureManual, toMonitorConfigs(m.getConnectedMonitors(), monitor0.Name))

		err = m.saveConfig()
		if err != nil {
			logger.Warning("failed to save config:", err)
			return
		}
	}

	return
}

// getScreenConfig 根据当前的 MonitorsId 返回不同的屏幕配置，不同 MonitorsId 则屏幕配置不同。
// MonitorsId 代表了已连接了哪些显示器。
func (m *Manager) getScreenConfig() *ScreenConfig {
	id := m.getMonitorsId()
	screenCfg := m.config[id]
	if screenCfg == nil {
		screenCfg = &ScreenConfig{}
		m.config[id] = screenCfg
	}
	return screenCfg
}

func (m *Manager) switchModeOnlyOne(name string) (err error) {
	logger.Debug("switch mode only one", name)

	screenCfg := m.getScreenConfig()
	configs := screenCfg.getModeConfigs(DisplayModeOnlyOne)

	if name == "" && configs == nil {
		return errors.New("")
	}

	var monitor0 *Monitor
	if name != "" {
		for _, monitor := range m.monitorMap {
			if monitor.Name == name {
				monitor0 = monitor

				if !monitor.Connected {
					err = errors.New("monitor is not connected")
					return
				}

				break
			}
		}
		if monitor0 == nil {
			err = errors.New("not found monitor")
			return
		}
	} else {
		var enableUuid string
		for _, cfg := range configs.Monitors {
			if cfg.Enabled {
				enableUuid = cfg.UUID
				break
			}
		}
		if enableUuid != "" {
			for _, monitor := range m.monitorMap {
				if monitor.uuid == enableUuid {
					monitor0 = monitor
					break
				}
			}
		}

		if monitor0 == nil {
			monitor0 = getMinIDMonitor(m.getConnectedMonitors())
		}

	}
	if monitor0 == nil {
		err = errors.New("monitor0 is nil")
		return
	}

	for _, monitor := range m.monitorMap {
		if monitor.uuid == monitor0.uuid {
			monitor.enable(true)
			var mode ModeInfo
			var rotation uint16 = randr.RotationRotate0
			var reflect uint16
			if len(configs.Monitors) > 0 {
				cfg := getMonitorConfigByUuid(configs.Monitors, monitor.uuid)
				if cfg != nil {
					mode = monitor.selectMode(cfg.Width, cfg.Height, cfg.RefreshRate)
					rotation = cfg.Rotation
					reflect = cfg.Reflect

					if cfg.Brightness == 0 {
						cfg.Brightness = 1
					}
					monitor.setBrightness(cfg.Brightness)

					m.ColorTemperatureMode = screenCfg.OnlyOne.ColorTemperatureMode
					m.ColorTemperatureManual = screenCfg.OnlyOne.ColorTemperatureManual
				} else {
					mode = monitor.BestMode
					monitor.setBrightness(1)
				}

				//启动时从配置文件读取
			} else {
				mode = monitor.BestMode
				m.ColorTemperatureMode = defaultTemperatureMode
				m.ColorTemperatureManual = defaultTemperatureManual
				monitor.setBrightness(1)
			}

			monitor.setMode(mode)
			monitor.setPosition(0, 0)
			monitor.setRotation(rotation)
			monitor.setReflect(reflect)

		} else {
			monitor.enable(false)
			//配置文件中有数据使用配置文件中的数据,否则设置亮度为1
			if len(configs.Monitors) > 0 {
				cfg := getMonitorConfigByUuid(configs.Monitors, monitor.uuid)
				if cfg != nil {
					monitor.setPropBrightness(cfg.Brightness)
				}
			} else {
				monitor.setPropBrightness(1)
			}
		}
	}

	err = m.apply()
	if err != nil {
		return
	}
	// set primary output
	err = m.setOutputPrimary(randr.Output(monitor0.ID))
	if err != nil {
		return
	}

	screenCfg.setModeConfigs(DisplayModeOnlyOne, m.ColorTemperatureMode, m.ColorTemperatureManual, toMonitorConfigs(m.getConnectedMonitors(), monitor0.Name))
	err = m.saveConfig()
	if err != nil {
		return
	}

	return
}

func (m *Manager) switchMode(mode byte, name string) (err error) {
	switch mode {
	case DisplayModeMirror:
		err = m.switchModeMirror()
	case DisplayModeExtend:
		err = m.switchModeExtend()
	case DisplayModeOnlyOne:
		err = m.switchModeOnlyOne(name)
	default:
		err = errors.New("invalid mode")
	}
	if err == nil {
		m.setDisplayMode(mode)
		m.syncBrightness()
		err = m.setMethodAdjustCCT(m.ColorTemperatureMode)
		if err != nil {
			logger.Debug("SetMethodAdjustCCT", err)
			return err
		}
		m.modeChanged = true
	} else {
		logger.Warningf("failed to switch mode %v %v: %v", mode, name, err)
	}
	return
}

func (m *Manager) setDisplayMode(mode byte) {
	m.setPropDisplayMode(mode)
	m.settings.SetEnum(gsKeyDisplayMode, int32(mode))
}

func (m *Manager) save() (err error) {
	logger.Debug("save")
	id := m.getMonitorsId()
	if id == "" {
		err = errors.New("no output connected")
		return
	}

	screenCfg := m.config[id]
	if screenCfg == nil {
		screenCfg = &ScreenConfig{}
		m.config[id] = screenCfg
	}
	monitors := m.getConnectedMonitors()

	if len(monitors) == 1 {
		screenCfg.Single.Monitors = monitors[0].toConfig()
		screenCfg.Single.ColorTemperatureMode = m.ColorTemperatureMode
		screenCfg.Single.ColorTemperatureManual = m.ColorTemperatureManual
	} else {
		var primaryName string
		//当为扩展屏幕的时候，设置默认屏为配置文件中默认屏幕
		if DisplayModeExtend == m.DisplayMode {
			for _, i := range screenCfg.Extend.Monitors {
				if i.Primary {
					primaryName = i.Name
				}
			}
		}
		//没找到主屏或者模式非扩展模式，则取默认值
		if len(primaryName) == 0 {
			primaryName = m.Primary
		}

		logger.Debugf("DisplayMode:<%d>,Primary Name<%s>", m.DisplayMode, primaryName)
<<<<<<< HEAD
		screenCfg.setMonitorConfigs(m.DisplayMode, toMonitorConfigs(monitors, primaryName))
=======
		screenCfg.setMonitorConfigs(m.DisplayMode, m.CurrentCustomId,
			toMonitorConfigs(monitors, primaryName))

>>>>>>> f14019b5
	}

	err = m.saveConfig()
	if err != nil {
		return err
	}
	m.markClean()
	return nil
}

func (m *Manager) markClean() {
	m.monitorMapMu.Lock()
	for _, monitor := range m.monitorMap {
		monitor.backup = nil
	}
	m.monitorMapMu.Unlock()

	m.PropsMu.Lock()
	m.setPropHasChanged(false)
	m.PropsMu.Unlock()
}

func (m *Manager) getConnectedMonitors() Monitors {
	m.monitorMapMu.Lock()
	var monitors Monitors
	for _, monitor := range m.monitorMap {
		if monitor.Connected {
			monitors = append(monitors, monitor)
		}
	}
	m.monitorMapMu.Unlock()
	return monitors
}

func (m *Manager) applyConfigs(configs *ModeConfigs) error {
	logger.Debug("applyConfigs", spew.Sdump(configs))
	var primaryOutput randr.Output
	for output, monitor := range m.monitorMap {
		monitorCfg := getMonitorConfigByUuid(configs.Monitors, monitor.uuid)
		if monitorCfg == nil {
			monitor.enable(false)
		} else {
			if monitorCfg.Primary && monitorCfg.Enabled {
				primaryOutput = output
			}
			//所有可设置的值都设置为配置文件中的值
			monitor.setPosition(monitorCfg.X, monitorCfg.Y)
			monitor.setRotation(monitorCfg.Rotation)
			monitor.setReflect(monitorCfg.Reflect)
			//切换到新模式,用之前的亮度值
			logger.Debug("monitorCfg.Brightness[monitorCfg.name]", monitorCfg.Name, monitorCfg.Brightness)
			monitor.setBrightness(monitorCfg.Brightness)

			width := monitorCfg.Width
			height := monitorCfg.Height
			if needSwapWidthHeight(monitorCfg.Rotation) {
				width, height = height, width
			}
			mode := monitor.selectMode(width, height, monitorCfg.RefreshRate)
			monitor.setMode(mode)
			monitor.enable(true)
		}
	}

	logger.Debug("ColorTemperatureMode = ,ColorTemperatureManual = ", m.ColorTemperatureMode, m.ColorTemperatureManual)

	m.ColorTemperatureManual = configs.ColorTemperatureManual
	m.ColorTemperatureMode = configs.ColorTemperatureMode

	err := m.apply()
	if err != nil {
		return err
	}
	if primaryOutput == 0 {
		primaryOutput = randr.Output(m.getDefaultPrimaryMonitor(m.getConnectedMonitors()).ID)
	}
	err = m.setOutputPrimary(primaryOutput)
	if err != nil {
		return err
	}

	return nil
}

func (m *Manager) applySingleConfigs(configs *SingleModeConfig) error {
	logger.Debug("applyConfigs", spew.Sdump(configs))
	var primaryOutput randr.Output
	for output, monitor := range m.monitorMap {
		monitorCfg := getMonitorConfigByUuid([]*MonitorConfig{configs.Monitors}, monitor.uuid)
		if monitorCfg == nil {
			monitor.enable(false)
		} else {
			if monitorCfg.Primary && monitorCfg.Enabled {
				primaryOutput = output
			}
			//所有可设置的值都设置为配置文件中的值
			monitor.setPosition(monitorCfg.X, monitorCfg.Y)
			monitor.setRotation(monitorCfg.Rotation)
			monitor.setReflect(monitorCfg.Reflect)
			//切换到新模式,用之前的亮度值
			logger.Debug("monitorCfg.Brightness[monitorCfg.name]", monitorCfg.Name, monitorCfg.Brightness)
			monitor.setBrightness(monitorCfg.Brightness)

			width := monitorCfg.Width
			height := monitorCfg.Height
			if needSwapWidthHeight(monitorCfg.Rotation) {
				width, height = height, width
			}
			mode := monitor.selectMode(width, height, monitorCfg.RefreshRate)
			monitor.setMode(mode)
			monitor.enable(true)
		}
	}

	logger.Debug("ColorTemperatureMode = ,ColorTemperatureManual = ", m.ColorTemperatureMode, m.ColorTemperatureManual)
	m.ColorTemperatureMode = configs.ColorTemperatureMode
	m.ColorTemperatureManual = configs.ColorTemperatureManual

	err := m.apply()
	if err != nil {
		return err
	}
	if primaryOutput == 0 {
		primaryOutput = randr.Output(m.getDefaultPrimaryMonitor(m.getConnectedMonitors()).ID)
	}
	err = m.setOutputPrimary(primaryOutput)
	if err != nil {
		return err
	}

	return nil
}

func (m *Manager) getDefaultPrimaryMonitor(monitors []*Monitor) *Monitor {
	if len(monitors) == 0 {
		return nil
	}
	builtinMonitor := m.getBuiltinMonitor()
	if builtinMonitor != nil {
		return builtinMonitor
	}

	monitor := m.getPriorMonitor(monitors)
	if monitor != nil {
		return monitor
	}

	return m.getMinLastConnectedTimeMonitor(monitors)
}

// getPriorMonitor 获取优先级最高的显示器，用于作为主屏。
func (m *Manager) getPriorMonitor(monitors []*Monitor) *Monitor {
	var monitor *Monitor
	priority := priorityOther
	for _, v := range monitors {
		name := m.getPortType(v.Name)
		p, ok := monitorPriority[name]

		// 不在列表中的话，留空，以便最后通过连接时间来设置主屏幕
		if !ok {
			continue
		}

		// 优先级的数值越小，级别越高。
		if p < priority {
			monitor = v
			priority = p
			continue
		}

		// 当接口类型相同，若一个是默认显示器，继续让它作为默认显示器
		if p == priority {
			if m.info.LastConnectedTimes == nil {
				if m.Primary == v.Name {
					monitor = v
					priority = p
				}
			} else {
				return nil
			}
		}
	}

	return monitor
}

// getPortType 根据显示器名称判断出端口类型，比如 vga，hdmi，edp 等。
func (m *Manager) getPortType(name string) string {
	i := strings.IndexRune(name, '-')
	if i != -1 {
		name = name[0:i]
	}
	return strings.ToLower(name)
}

func (m *Manager) getMonitorsId() string {
	var ids []string
	m.monitorMapMu.Lock()
	for _, monitor := range m.monitorMap {
		if !monitor.Connected {
			continue
		}
		ids = append(ids, monitor.uuid)
	}
	m.monitorMapMu.Unlock()
	if len(ids) == 0 {
		return ""
	}
	sort.Strings(ids)
	return strings.Join(ids, monitorsIdDelimiter)
}

// updatePropMonitors 把所有已连接显示器的对象路径设置到 Manager 的 Monitors 属性。
func (m *Manager) updatePropMonitors() {
	monitors := m.getConnectedMonitors()
	sort.Slice(monitors, func(i, j int) bool {
		return monitors[i].ID < monitors[j].ID
	})
	paths := make([]dbus.ObjectPath, len(monitors))
	for i, monitor := range monitors {
		paths[i] = monitor.getPath()
	}
	m.setPropMonitors(paths)
}

func (m *Manager) modifyConfigName(name, newName string) (err error) {
	if name == "" || newName == "" {
		err = errors.New("name is empty")
		return
	}

	id := m.getMonitorsId()
	if id == "" {
		err = errors.New("no output connected")
		return
	}

	screenCfg := m.config[id]
	if screenCfg == nil {
		err = errors.New("not found screen config")
		return
	}

	if name == newName {
		return nil
	}

	err = m.saveConfig()
	if err != nil {
		return err
	}

	return nil
}

// getScreenSize 根据 Manager.monitorMap 中显示器的设置，计算出需要的屏幕尺寸。
func (m *Manager) getScreenSize() (sw, sh uint16) {
	var w, h int
	for _, monitor := range m.monitorMap {
		if !monitor.Connected || !monitor.Enabled {
			continue
		}

		width := monitor.CurrentMode.Width
		height := monitor.CurrentMode.Height

		if needSwapWidthHeight(monitor.Rotation) {
			width, height = height, width
		}

		w1 := int(monitor.X) + int(width)
		h1 := int(monitor.Y) + int(height)

		if w < w1 {
			w = w1
		}
		if h < h1 {
			h = h1
		}
	}
	if w > math.MaxUint16 {
		w = math.MaxUint16
	}
	if h > math.MaxUint16 {
		h = math.MaxUint16
	}
	sw = uint16(w)
	sh = uint16(h)
	return
}

func (m *Manager) newTouchscreen(path dbus.ObjectPath) {
	t, err := inputdevices.NewTouchscreen(m.sysBus, path)
	if err != nil {
		logger.Warning(err)
		return
	}

	touchscreen := &Touchscreen{
		path: path,
	}
	touchscreen.Name, _ = t.Name().Get(0)
	touchscreen.DeviceNode, _ = t.DevNode().Get(0)
	touchscreen.Serial, _ = t.Serial().Get(0)
	touchscreen.uuid, _ = t.UUID().Get(0)
	touchscreen.outputName, _ = t.OutputName().Get(0)
	touchscreen.width, _ = t.Width().Get(0)
	touchscreen.height, _ = t.Height().Get(0)

	touchscreen.busType = BusTypeUnknown
	busType, _ := t.BusType().Get(0)
	if strings.ToLower(busType) == "usb" {
		touchscreen.busType = BusTypeUSB
	}

	getXTouchscreenInfo(touchscreen)
	if touchscreen.Id == 0 {
		logger.Warning("failed to get touchscreen id")
		return
	}

	m.Touchscreens = append(m.Touchscreens, touchscreen)
	m.emitPropChangedTouchscreens(m.Touchscreens)
}

func (m *Manager) initTouchscreens() {
	_, err := m.inputDevices.ConnectTouchscreenAdded(func(path dbus.ObjectPath) {
		getDeviceInfos(true)
		m.newTouchscreen(path)

		m.handleTouchscreenChanged()
	})
	if err != nil {
		logger.Warning(err)
	}

	_, err = m.inputDevices.ConnectTouchscreenRemoved(func(path dbus.ObjectPath) {
		i := -1
		for index, v := range m.Touchscreens {
			if v.path == path {
				i = index
			}
		}

		if i == -1 {
			return
		}

		m.Touchscreens = append(m.Touchscreens[:i], m.Touchscreens[i+1:]...)
		m.emitPropChangedTouchscreens(m.Touchscreens)
		//m.handleTouchscreenChanged()
	})
	if err != nil {
		logger.Warning(err)
	}

	touchscreens, err := m.inputDevices.Touchscreens().Get(0)
	if err != nil {
		logger.Warning(err)
		return
	}

	getDeviceInfos(true)
	for _, p := range touchscreens {
		m.newTouchscreen(p)
	}

	m.initTouchMap()
	m.handleTouchscreenChanged()
}

func (m *Manager) initTouchMap() {
	m.touchscreenMap = make(map[string]touchscreenMapValue)
	m.TouchMap = make(map[string]string)

	value := m.settings.GetString(gsKeyMapOutput)
	if len(value) == 0 {
		return
	}

	err := jsonUnmarshal(value, &m.touchscreenMap)
	if err != nil {
		logger.Warningf("[initTouchMap] unmarshal (%s) failed: %v",
			value, err)
		return
	}

	for touchUUID, v := range m.touchscreenMap {
		for _, t := range m.Touchscreens {
			if t.uuid == touchUUID {
				m.TouchMap[t.Serial] = v.OutputName
				break
			}
		}
	}
}

func (m *Manager) doSetTouchMap(output string, touchUUID string) error {
	monitors := m.getConnectedMonitors()
	found := false
	for _, monitor := range monitors {
		if monitor.Name == output {
			found = true
			break
		}
	}
	if !found {
		return fmt.Errorf("invalid output name: %s", output)
	}

	var touchId int32 = -1
	for _, touchscreen := range m.Touchscreens {
		if touchscreen.uuid != touchUUID {
			continue
		}

		touchId = touchscreen.Id
	}
	if touchId == -1 {
		return fmt.Errorf("invalid touchscreen: %s", touchUUID)
	}

	return doAction(fmt.Sprintf("xinput --map-to-output %d %s", touchId, output))
}

func (m *Manager) updateTouchscreenMap(outputName string, touchUUID string, auto bool) {
	var err error

	m.touchscreenMap[touchUUID] = touchscreenMapValue{
		OutputName: outputName,
		Auto:       auto,
	}
	m.settings.SetString(gsKeyMapOutput, jsonMarshal(m.touchscreenMap))

	var touchSerial string
	for _, v := range m.Touchscreens {
		if v.uuid == touchUUID {
			touchSerial = v.Serial
		}
	}

	m.TouchMap[touchSerial] = outputName

	err = m.emitPropChangedTouchMap(m.TouchMap)
	if err != nil {
		logger.Warning("failed to emit TouchMap PropChanged:", err)
	}
}

func (m *Manager) associateTouch(outputName string, touchUUID string, auto bool) error {
	m.PropsMu.Lock()
	defer m.PropsMu.Unlock()

	if v, ok := m.touchscreenMap[touchUUID]; ok && v.OutputName == outputName {
		return nil
	}

	err := m.doSetTouchMap(outputName, touchUUID)
	if err != nil {
		logger.Warning("[AssociateTouch] set failed:", err)
		return err
	}

	m.updateTouchscreenMap(outputName, touchUUID, auto)

	return nil
}

// saveConfig 保存配置到文件，把 Manager.config 内容写到文件。
func (m *Manager) saveConfig() error {
	dir := filepath.Dir(configFile_v5)
	err := os.MkdirAll(dir, 0755)
	if err != nil {
		return err
	}

	err = ioutil.WriteFile(configVersionFile, []byte(configVersion), 0644)
	if err != nil {
		return err
	}

	err = m.config.save(configFile_v5)
	if err != nil {
		return err
	}
	return nil
}

func (m *Manager) showTouchscreenDialog(touchscreenSerial string) error {
	cmd := exec.Command(cmdTouchscreenDialogBin, touchscreenSerial)

	err := cmd.Start()
	if err != nil {
		return err
	}

	go func() {
		err = cmd.Wait()
		if err != nil {
			logger.Debug(err)
		}
	}()
	return nil
}

func (m *Manager) handleTouchscreenChanged() {
	logger.Debugf("touchscreens changed %#v", m.Touchscreens)

	monitors := m.getConnectedMonitors()

	// 只有一个显示器的情况下，无需进行关联
	if len(monitors) <= 1 {
		return
	}

	for _, touch := range m.Touchscreens {
		// 有配置，直接使配置生效
		if v, ok := m.touchscreenMap[touch.uuid]; ok {
			logger.Debugf("assigned %s to %s, cfg", touch.uuid, v.OutputName)
			err := m.doSetTouchMap(v.OutputName, touch.uuid)
			if err != nil {
				logger.Warning("failed to map touchscreen:", err)
			}
			continue
		}

		if touch.outputName != "" {
			logger.Debugf("assigned %s to %s, WL_OUTPUT", touch.uuid, touch.outputName)
			m.associateTouch(touch.outputName, touch.uuid, true)
			continue
		}

		// 物理大小匹配
		assigned := false
		for _, monitor := range monitors {
			logger.Debugf("monitor %s w %d h %d, touch %s w %d h %d",
				monitor.Name, monitor.MmWidth, monitor.MmHeight,
				touch.uuid, uint32(math.Round(touch.width)), uint32(math.Round(touch.height)))

			if monitor.MmWidth == uint32(math.Round(touch.width)) && monitor.MmHeight == uint32(math.Round(touch.height)) {
				logger.Debugf("assigned %s to %s, phy size", touch.uuid, monitor.Name)
				m.associateTouch(monitor.Name, touch.uuid, true)
				assigned = true
				break
			}
		}
		if assigned {
			continue
		}

		// 有内置显示器，且触摸屏不是通过 USB 连接，关联内置显示器
		if m.builtinMonitor != nil {
			if touch.busType != BusTypeUSB {
				logger.Debugf("assigned %s to %s, builtin", touch.uuid, m.builtinMonitor.Name)
				m.associateTouch(m.builtinMonitor.Name, touch.uuid, true)
				continue
			}
		}

		// 关联主显示器，不保存主显示器不保存配置，并显示配置 Dialog
		err := m.doSetTouchMap(m.Primary, touch.uuid)
		if err != nil {
			logger.Warning("failed to map touchscreen:", err)
		}

		err = m.showTouchscreenDialog(touch.Serial)
		if err != nil {
			logger.Warning("shotTouchscreenOSD", err)
		}
	}
}

// setMethodAdjustCCT 调用 redshift 程序设置色温的模式。
// Normal 模式不调节色温，Auto 模式是自动，Manual 模式是手动，根据数值调整。
func (m *Manager) setMethodAdjustCCT(adjustMethod int32) error {
	if adjustMethod > ColorTemperatureModeManual || adjustMethod < ColorTemperatureModeNormal {
		return errors.New("adjustMethod type out of range, not 0 or 1 or 2")
	}
	m.emitPropChangedColorTemperatureMode(adjustMethod)
	m.saveColorTemperatureModeToConfigs(adjustMethod)
	switch adjustMethod {
	case ColorTemperatureModeNormal: // 不调节色温，关闭redshift服务
		controlRedshift("stop") // 停止服务
		resetColorTemp()        // 色温重置
	case ColorTemperatureModeAuto: // 自动模式调节色温 启动服务
		resetColorTemp()
		controlRedshift("start") // 开启服务
	case ColorTemperatureModeManual: // 手动调节色温 关闭服务 调节色温(调用存在之前保存的手动色温值)
		controlRedshift("stop") // 停止服务
		lastManualCCT := m.ColorTemperatureManual
		err := m.setColorTemperature(lastManualCCT)
		if err != nil {
			return err
		}
	}
	return nil
}

// setColorTemperature 指定色温值为参数 value。
func (m *Manager) setColorTemperature(value int32) error {
	if m.ColorTemperatureMode != ColorTemperatureModeManual {
		return errors.New("current not manual mode, can not adjust CCT by manual")
	}
	if value < 1000 || value > 25000 {
		return errors.New("value out of range")
	}
	setColorTempOneShot(strconv.Itoa(int(value))) // 手动设置色温
	m.emitPropChangedColorTemperatureManual(value)
	m.saveColorTemperatureToConfigs(value)
	return nil
}

// syncBrightness 将亮度从每个显示器 monitor.Brightness 同步到 Manager 的属性 Brightness 中。
func (m *Manager) syncBrightness() {
	for _, monitor := range m.monitorMap {
		if monitor.Connected {
			logger.Debug("monitor.Brightness = ", monitor.Brightness)
			m.Brightness[monitor.Name] = monitor.Brightness
		}
	}
	m.setPropBrightness(m.Brightness)
}

func (m *Manager) initConnectInfo() {
	tmp, _ := doReadCache(cacheFile)
	if tmp != nil {
		m.info = *tmp
	} else {
		m.info.Connects = make(map[string]bool)
		m.info.LastConnectedTimes = make(map[string]time.Time)
	}
}

func (m *Manager) setAndSaveConnectInfo(connected bool, outputInfo *randr.GetOutputInfoReply) {
	if connected && !m.info.Connects[outputInfo.Name] {
		m.info.Connects[outputInfo.Name] = connected
		m.info.LastConnectedTimes[outputInfo.Name] = time.Now()
		err := doSaveCache(&m.info, cacheFile)
		if err != nil {
			logger.Warning("doSaveCache failed", err)
		}
	}
}<|MERGE_RESOLUTION|>--- conflicted
+++ resolved
@@ -1297,31 +1297,11 @@
 	for _, monitor := range m.monitorMap {
 		monitors = append(monitors, monitor)
 	}
-<<<<<<< HEAD
 
 	var xOffset int
 	var monitor0 *Monitor
 	//先获取主屏
 	monitor0 = m.getDefaultPrimaryMonitor(m.getConnectedMonitors())
-=======
-	screenCfg := m.getScreenConfig()
-	configs := screenCfg.getMonitorConfigs(DisplayModeExtend, "")
-
-	var xOffset int
-	var monitor0 *Monitor
-
-	//配置文件为nil,设置默认主屏
-	if configs == nil {
-		monitor0 = m.getDefaultPrimaryMonitor(m.getConnectedMonitors())
-	} else { //配置文件不为nil,设置配置文件中的屏为主屏
-		cfgPrimary := getMonitorConfigPrimary(configs)
-		for _, monitor := range monitors {
-			if cfgPrimary.Name == monitor.Name {
-				monitor0 = monitor
-			}
-		}
-	}
->>>>>>> f14019b5
 
 	sortMonitorsByPrimaryAndID(monitors, monitor0)
 
@@ -1329,16 +1309,7 @@
 		if monitor.Connected {
 			monitor.enable(true)
 			var mode ModeInfo
-<<<<<<< HEAD
 			mode = monitor.BestMode
-=======
-			if cfg != nil {
-				mode = monitor.selectMode(cfg.Width, cfg.Height, cfg.RefreshRate)
-			} else {
-				mode = monitor.BestMode
-			}
-
->>>>>>> f14019b5
 			monitor.setMode(mode)
 
 			if xOffset > math.MaxInt16 {
@@ -1354,11 +1325,8 @@
 			monitor.enable(false)
 		}
 	}
-<<<<<<< HEAD
 	m.ColorTemperatureMode = defaultTemperatureMode
 	m.ColorTemperatureManual = defaultTemperatureManual
-=======
->>>>>>> f14019b5
 
 	err = m.apply()
 	if err != nil {
@@ -1588,13 +1556,7 @@
 		}
 
 		logger.Debugf("DisplayMode:<%d>,Primary Name<%s>", m.DisplayMode, primaryName)
-<<<<<<< HEAD
 		screenCfg.setMonitorConfigs(m.DisplayMode, toMonitorConfigs(monitors, primaryName))
-=======
-		screenCfg.setMonitorConfigs(m.DisplayMode, m.CurrentCustomId,
-			toMonitorConfigs(monitors, primaryName))
-
->>>>>>> f14019b5
 	}
 
 	err = m.saveConfig()
