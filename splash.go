--- conflicted
+++ resolved
@@ -53,30 +53,17 @@
 )
 
 var (
-<<<<<<< HEAD
-	_personSettings                 = gio.NewSettings(personalizationID)
-	XU, _                           = xgbutil.NewConn()
-=======
 	XU, _                           = xgbutil.NewConn()
 	_gsettings                      = gio.NewSettings(personalizationID)
->>>>>>> b99c4d0f
 	_picFormat24, _picFormat32      render.Pictformat
 	_filterNearest, _filterBilinear xproto.Str
 	_bgwin                          *xwindow.Window
 	_bgimg                          *xgraphics.Image
-<<<<<<< HEAD
-	_bgimgWidth, _bgimgHeight       int
-=======
->>>>>>> b99c4d0f
 	_srcpid, _                      = render.NewPictureId(XU.Conn())
 	_dstpid, _                      = render.NewPictureId(XU.Conn())
 	_crtcInfos                      = make(map[randr.Crtc]*crtcInfo)
 	_srcpidLock                     = sync.Mutex{}
 	_crtcInfosLock                  = sync.Mutex{}
-<<<<<<< HEAD
-	_drawBgFirstTime                = false // TODO
-=======
->>>>>>> b99c4d0f
 )
 
 type crtcInfo struct {
@@ -92,11 +79,7 @@
 	render.Init(XU.Conn())
 	render.QueryVersion(XU.Conn(), 0, 11)
 
-<<<<<<< HEAD
-	_bgwin = createBgWindow(deepinBackgroundWindowTitle)
-=======
 	_bgwin = createBgWindow(deepinBgWindowTitle)
->>>>>>> b99c4d0f
 	queryRender(xproto.Drawable(_bgwin.Id))
 
 	// bind picture id to background window
@@ -195,27 +178,15 @@
 		Logger.Error("load background failed:", err)
 		return
 	}
-<<<<<<< HEAD
-	_bgimgWidth = img.Bounds().Max.X
-	_bgimgHeight = img.Bounds().Max.Y
-	Logger.Debugf("_bgimgWidth=%d, _bgimgHeight=%d", _bgimgWidth, _bgimgHeight)
-
-	// convert into an XU image and save pixmap id to root window property
-=======
 	Logger.Debugf("bgimgWidth=%d, bgimgHeight=%d", img.Bounds().Max.X, img.Bounds().Max.Y)
 
 	// convert into XU image
->>>>>>> b99c4d0f
 	if _bgimg != nil {
 		_bgimg.Destroy()
 	}
 	_bgimg = xgraphics.NewConvert(XU, img)
 	_bgimg.CreatePixmap()
 	_bgimg.XDraw()
-<<<<<<< HEAD
-	xprop.ChangeProp32(XU, XU.RootWin(), deepinBackgroundPixmapProp, "PIXMAP", uint(_bgimg.Pixmap))
-=======
->>>>>>> b99c4d0f
 
 	// rebind picture id to background pixmap
 	Logger.Debugf("_srcpid=%d, _dstpid=%d", _srcpid, _dstpid)
@@ -272,11 +243,7 @@
 			continue
 		}
 		updateCrtcInfos(reply.Crtc, crtcReply.X, crtcReply.Y, crtcReply.Width, crtcReply.Height)
-<<<<<<< HEAD
-		updateScreen(reply.Crtc, delay, drawDirectly)
-=======
 		updateScreen(reply.Crtc, delay, false)
->>>>>>> b99c4d0f
 	}
 }
 
@@ -300,21 +267,13 @@
 		// redraw background only when crtc information changed
 		if i.x != x || i.y != y || i.width != width || i.height != height {
 			// update crtc info and redraw background
-<<<<<<< HEAD
-			Logger.Debug("update crtc info, old: ", _crtcInfos[crtc])
-=======
 			Logger.Debug("update crtc info, old:", _crtcInfos[crtc])
->>>>>>> b99c4d0f
 			i.x = x
 			i.y = y
 			i.width = width
 			i.height = height
 			needRedraw = true
-<<<<<<< HEAD
-			Logger.Debug("update crtc info, new: ", _crtcInfos[crtc])
-=======
 			Logger.Debug("update crtc info, new:", _crtcInfos[crtc])
->>>>>>> b99c4d0f
 		}
 	} else {
 		// current crtc info is out of save
@@ -325,11 +284,7 @@
 			height: height,
 		}
 		needRedraw = true
-<<<<<<< HEAD
-		Logger.Debug("add crtc info: ", _crtcInfos[crtc])
-=======
 		Logger.Debug("add crtc info:", _crtcInfos[crtc])
->>>>>>> b99c4d0f
 	}
 	return
 }
@@ -337,8 +292,7 @@
 func removeCrtcInfos(crtc randr.Crtc) {
 	_crtcInfosLock.Lock()
 	defer _crtcInfosLock.Unlock()
-<<<<<<< HEAD
-	Logger.Debug("remove crtc info: ", _crtcInfos[crtc])
+	Logger.Debug("remove crtc info:", _crtcInfos[crtc])
 	delete(_crtcInfos, crtc)
 }
 
@@ -362,12 +316,12 @@
 	}
 }
 
-// draw background directly instead of through xrender, for that maybe
+// TODO draw background directly instead of through xrender, for that maybe
 // issue with desktop manager after login
 func drawBackgroundDirectly(_srcpid render.Picture, crtc randr.Crtc) {
 	defer func() {
 		if err := recover(); err != nil {
-			Logger.Error("drawBackgroundDirectly failed: ", err)
+			Logger.Error("drawBackgroundDirectly failed:", err)
 		}
 	}()
 
@@ -396,39 +350,30 @@
 		panic(err)
 	}
 
-=======
-	Logger.Debug("remove crtc info:", _crtcInfos[crtc])
-	delete(_crtcInfos, crtc)
-}
-
-func updateScreen(crtc randr.Crtc, delay bool, drawDirectly bool) {
-	if drawDirectly {
-		go drawBackgroundDirectly(_srcpid, crtc)
-	} else {
-		if !delay {
-			go drawBackgroundByRender(_srcpid, _dstpid, crtc)
-		} else {
-			go func() {
-				// sleep 1s to ensure window resize event effected
-				time.Sleep(1 * time.Second)
-				drawBackgroundByRender(_srcpid, _dstpid, crtc)
-
-				// sleep 5s and redraw background
-				time.Sleep(5 * time.Second)
-				drawBackgroundByRender(_srcpid, _dstpid, crtc)
-			}()
-		}
-	}
-}
-
-// TODO draw background directly instead of through xrender, for that maybe
-// issue with desktop manager after login
-func drawBackgroundDirectly(_srcpid render.Picture, crtc randr.Crtc) {
+	// draw background to ximage through xrender
+	drawBackgroundByRender(_srcpid, ximgpid, crtc)
+
+	// draw ximage to background window
+	ximg.XSurfaceSet(_bgwin.Id)
+	ximg.XDraw()
+	ximg.XPaint(_bgwin.Id)
+
+	// free resource
+	render.FreePicture(XU.Conn(), ximgpid)
+	ximg.Destroy()
+}
+
+func drawBackgroundByRender(_srcpid, _dstpid render.Picture, crtc randr.Crtc) {
 	defer func() {
 		if err := recover(); err != nil {
-			Logger.Error("drawBackgroundDirectly failed:", err)
+			Logger.Error("drawBackgroundByRender() failed:", err)
 		}
 	}()
+
+	_srcpidLock.Lock()
+	_crtcInfosLock.Lock()
+	defer _srcpidLock.Unlock()
+	defer _crtcInfosLock.Unlock()
 
 	var x, y int16
 	var width, height uint16
@@ -441,69 +386,10 @@
 		panic(fmt.Errorf("target crtc info is out of save: id=%d", crtc))
 	}
 
-	Logger.Debugf("draw background directly: x=%d, y=%d, width=%d, height=%d", x, y, width, height)
-
-	// create temporary ximage
-	ximg := xgraphics.New(XU, image.Rect(0, 0, int(width), int(height)))
-	ximg.CreatePixmap()
-	ximg.XDraw()
-
-	// bind ximage to picture
-	ximgpid, _ := render.NewPictureId(XU.Conn())
-	err := render.CreatePictureChecked(XU.Conn(), ximgpid, xproto.Drawable(ximg.Pixmap), _picFormat24, 0, nil).Check()
-	if err != nil {
-		panic(err)
-	}
-
->>>>>>> b99c4d0f
-	// draw background to ximage through xrender
-	drawBackgroundByRender(_srcpid, ximgpid, crtc)
-
-	// draw ximage to background window
-	ximg.XSurfaceSet(_bgwin.Id)
-	ximg.XDraw()
-	ximg.XPaint(_bgwin.Id)
-
-	// free resource
-	render.FreePicture(XU.Conn(), ximgpid)
-	ximg.Destroy()
-}
-
-func drawBackgroundByRender(_srcpid, _dstpid render.Picture, crtc randr.Crtc) {
-	defer func() {
-		if err := recover(); err != nil {
-<<<<<<< HEAD
-			Logger.Error("drawBackgroundByRender() failed: ", err)
-=======
-			Logger.Error("drawBackgroundByRender() failed:", err)
->>>>>>> b99c4d0f
-		}
-	}()
-
-	_srcpidLock.Lock()
-	_crtcInfosLock.Lock()
-	defer _srcpidLock.Unlock()
-	defer _crtcInfosLock.Unlock()
-
-	var x, y int16
-	var width, height uint16
-	if i, ok := _crtcInfos[crtc]; ok {
-		x = i.x
-		y = i.y
-		width = i.width
-		height = i.height
-	} else {
-		panic(fmt.Errorf("target crtc info is out of save: id=%d", crtc))
-	}
-
 	Logger.Debugf("draw background through xrender: x=%d, y=%d, width=%d, height=%d", x, y, width, height)
 
 	// get clip rectangle
-<<<<<<< HEAD
-	rect, err := getClipRect(width, height, uint16(_bgimgWidth), uint16(_bgimgHeight))
-=======
 	rect, err := getClipRect(width, height, uint16(_bgimg.Bounds().Max.X), uint16(_bgimg.Bounds().Max.Y))
->>>>>>> b99c4d0f
 	if err != nil {
 		panic(err)
 	}
@@ -582,11 +468,7 @@
 }
 
 func getBackgroundFile() string {
-<<<<<<< HEAD
-	uri := _personSettings.GetString(gkeyCurrentBackground)
-=======
 	uri := _gsettings.GetString(gkeyCurrentBackground)
->>>>>>> b99c4d0f
 	Logger.Debug("background uri: ", uri)
 	path, ok := uriToPath(uri)
 	if !ok || !isFileExists(path) {
@@ -613,11 +495,7 @@
 }
 
 func listenBackgroundChanged() {
-<<<<<<< HEAD
-	_personSettings.Connect("changed", func(s *gio.Settings, key string) {
-=======
 	_gsettings.Connect("changed", func(s *gio.Settings, key string) {
->>>>>>> b99c4d0f
 		switch key {
 		case gkeyCurrentBackground:
 			Logger.Debug("background value in gsettings changed: ", key)
